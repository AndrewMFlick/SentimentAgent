--- conflicted
+++ resolved
@@ -178,8 +178,6 @@
             limit=limit,
         )
         
-<<<<<<< HEAD
-=======
         # Validate tool exists in Tools container
         tools_container = db.database.get_container_client("Tools")
         tool_query = "SELECT * FROM c WHERE c.id = @tool_id AND c.partitionKey = 'tool'"
@@ -200,7 +198,6 @@
             )
         
         # Call service to get related posts
->>>>>>> 04b51198
         result = await service.get_related_posts(
             tool_id=tool_id,
             time_range=time_range,
@@ -211,14 +208,8 @@
         logger.info(
             "Related posts retrieved successfully",
             tool_id=tool_id,
-<<<<<<< HEAD
-            count=len(result.posts),
-            total=result.total,
-            has_more=result.has_more,
-=======
             total=result.total,
             returned=len(result.posts),
->>>>>>> 04b51198
         )
         
         return result
