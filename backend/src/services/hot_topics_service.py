--- conflicted
+++ resolved
@@ -366,15 +366,6 @@
     ) -> RelatedPostsResponse:
         """Get paginated related posts for a specific tool.
         
-<<<<<<< HEAD
-        Algorithm:
-        1. Query sentiment_scores for posts mentioning tool_id within time_range
-        2. Get post details from reddit_posts
-        3. Calculate engagement_score = comment_count + upvotes
-        4. Sort by engagement_score DESC
-        5. Apply offset/limit pagination
-        6. Format with reddit_url for deep links
-=======
         Returns Reddit posts that mention the specified tool, filtered by
         engagement within the time range, sorted by engagement score.
         
@@ -388,7 +379,6 @@
         7. Sort by engagement_score DESC
         8. Apply offset/limit pagination
         9. Format with reddit URLs and excerpts
->>>>>>> 04b51198
         
         Args:
             tool_id: Tool identifier to find related posts for
@@ -421,15 +411,6 @@
         # Calculate cutoff timestamp
         cutoff_ts = self._calculate_cutoff_timestamp(time_range)
         
-<<<<<<< HEAD
-        # Step 1: Query sentiment_scores for posts mentioning this tool
-        sentiment_query = """
-            SELECT c.content_id, c.sentiment 
-            FROM c 
-            WHERE ARRAY_CONTAINS(c.detected_tool_ids, @tool_id)
-            AND c.content_type = 'post'
-            AND c._ts >= @cutoff_ts
-=======
         # Get engaged post IDs (posts created or commented on within time range)
         engaged_post_ids = await self._get_posts_with_engagement(cutoff_ts)
         
@@ -440,26 +421,10 @@
             FROM c 
             WHERE ARRAY_CONTAINS(c.detected_tool_ids, @tool_id)
             AND c.content_type = 'post'
->>>>>>> 04b51198
         """
         
         sentiment_scores = list(self.sentiment_scores.query_items(
             query=sentiment_query,
-<<<<<<< HEAD
-            parameters=[
-                {"name": "@tool_id", "value": tool_id},
-                {"name": "@cutoff_ts", "value": cutoff_ts}
-            ],
-            enable_cross_partition_query=True
-        ))
-        
-        if not sentiment_scores:
-            self._logger.info(
-                "No related posts found for tool",
-                tool_id=tool_id,
-                time_range=time_range
-            )
-=======
             parameters=[{"name": "@tool_id", "value": tool_id}],
             enable_cross_partition_query=True
         ))
@@ -471,7 +436,6 @@
         ]
         
         if not engaged_sentiment_scores:
->>>>>>> 04b51198
             return RelatedPostsResponse(
                 posts=[],
                 total=0,
@@ -480,29 +444,6 @@
                 limit=limit,
             )
         
-<<<<<<< HEAD
-        # Create map of post_id -> sentiment
-        post_sentiments = {
-            score["content_id"]: score["sentiment"]
-            for score in sentiment_scores
-        }
-        
-        post_ids = list(post_sentiments.keys())
-        self._logger.debug(f"Found {len(post_ids)} unique posts for tool {tool_id}")
-        
-        # Step 2: Get full post data and calculate engagement scores
-        post_data = []
-        
-        # Query in batches to avoid parameter limits
-        batch_size = 100
-        for i in range(0, len(post_ids), batch_size):
-            batch_ids = post_ids[i:i+batch_size]
-            
-            placeholders = ", ".join([f"@post_id_{j}" for j in range(len(batch_ids))])
-            posts_query = f"""
-                SELECT c.id, c.title, c.selftext, c.author, c.subreddit, 
-                       c.created_utc, c.num_comments, c.score, c.permalink
-=======
         # Get unique post IDs
         post_ids = list({s["content_id"] for s in engaged_sentiment_scores})
         
@@ -522,7 +463,6 @@
             posts_query = f"""
                 SELECT c.id, c.title, c.content, c.author, c.subreddit, 
                        c.created_utc, c.url, c.comment_count, c.upvotes
->>>>>>> 04b51198
                 FROM c 
                 WHERE c.id IN ({placeholders})
             """
@@ -532,85 +472,12 @@
                 for j, post_id in enumerate(batch_ids)
             ]
             
-<<<<<<< HEAD
-            posts = list(self.reddit_posts.query_items(
-=======
             batch_posts = list(self.reddit_posts.query_items(
->>>>>>> 04b51198
                 query=posts_query,
                 parameters=parameters,
                 enable_cross_partition_query=True
             ))
             
-<<<<<<< HEAD
-            # Calculate engagement score for each post
-            for post in posts:
-                post_id = post["id"]
-                num_comments = post.get("num_comments", 0)
-                upvotes = post.get("score", 0)
-                engagement_score = num_comments + upvotes
-                
-                # Create excerpt from selftext (first 150 chars)
-                selftext = post.get("selftext", "")
-                excerpt = selftext[:150] + "..." if len(selftext) > 150 else selftext
-                if not excerpt:
-                    # If no selftext, use title as excerpt
-                    excerpt = post.get("title", "")[:150]
-                
-                # Generate Reddit URL
-                subreddit = post.get("subreddit", "unknown")
-                permalink = post.get("permalink", "")
-                if permalink:
-                    reddit_url = f"https://reddit.com{permalink}"
-                else:
-                    # Fallback if permalink not available
-                    reddit_url = f"https://reddit.com/r/{subreddit}/comments/{post_id}"
-                
-                # Get created_utc as datetime
-                created_utc = post.get("created_utc")
-                if isinstance(created_utc, (int, float)):
-                    created_utc = datetime.fromtimestamp(created_utc, tz=timezone.utc)
-                elif isinstance(created_utc, str):
-                    try:
-                        created_utc = datetime.fromisoformat(created_utc.replace('Z', '+00:00'))
-                    except Exception:
-                        created_utc = datetime.now(timezone.utc)
-                else:
-                    created_utc = datetime.now(timezone.utc)
-                
-                post_data.append({
-                    "post_id": post_id,
-                    "title": post.get("title", ""),
-                    "excerpt": excerpt,
-                    "author": post.get("author", "unknown"),
-                    "subreddit": subreddit,
-                    "created_utc": created_utc,
-                    "reddit_url": reddit_url,
-                    "comment_count": num_comments,
-                    "upvotes": upvotes,
-                    "sentiment": post_sentiments.get(post_id, "neutral"),
-                    "engagement_score": engagement_score,
-                })
-        
-        # Step 3: Sort by engagement_score DESC
-        post_data.sort(key=lambda x: x["engagement_score"], reverse=True)
-        
-        total = len(post_data)
-        
-        # Step 4: Apply pagination
-        paginated_posts = post_data[offset:offset+limit]
-        
-        # Step 5: Create RelatedPost objects
-        related_posts = [RelatedPost(**post) for post in paginated_posts]
-        
-        has_more = (offset + limit) < total
-        
-        self._logger.info(
-            "Related posts retrieved successfully",
-            tool_id=tool_id,
-            total=total,
-            returned=len(related_posts),
-=======
             all_posts.extend(batch_posts)
         
         # Build RelatedPost objects with engagement scores
@@ -673,16 +540,11 @@
             returned=len(paginated_posts),
             offset=offset,
             limit=limit,
->>>>>>> 04b51198
             has_more=has_more,
         )
         
         return RelatedPostsResponse(
-<<<<<<< HEAD
-            posts=related_posts,
-=======
             posts=paginated_posts,
->>>>>>> 04b51198
             total=total,
             has_more=has_more,
             offset=offset,
